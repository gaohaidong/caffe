#if defined(_MSC_VER)
#include <process.h>
#define getpid() _getpid()
#endif

#include <boost/thread.hpp>
#include <glog/logging.h>
#include <cmath>
#include <cstdio>
#include <ctime>

#include "caffe/common.hpp"
#include "caffe/util/rng.hpp"
#include "caffe/util/MSVC.hpp"

namespace caffe {

// Make sure each thread can have different values.
static boost::thread_specific_ptr<Caffe> thread_instance_;

Caffe& Caffe::Get() {
  if (!thread_instance_.get()) {
    thread_instance_.reset(new Caffe());
  }
  return *(thread_instance_.get());
}

// random seeding
int64_t cluster_seedgen(void) {
  int64_t s, seed, pid;
  FILE* f = fopen("/dev/urandom", "rb");
  if (f && fread(&seed, 1, sizeof(seed), f) == sizeof(seed)) {
    fclose(f);
    return seed;
  }

  LOG(INFO) << "System entropy source not available, "
              "using fallback algorithm to generate seed instead.";
  if (f)
    fclose(f);

  pid = getpid();
  s = time(NULL);
  seed = std::abs(((s * 181) * ((pid - 83) * 359)) % 104729);
  return seed;
}


void GlobalInit(int* pargc, char*** pargv) {
  // Google flags.
  ::gflags::ParseCommandLineFlags(pargc, pargv, true);
  // Google logging.
  ::google::InitGoogleLogging(*(pargv)[0]);
  // Provide a backtrace on segfault.
<<<<<<< HEAD
#ifndef _MSC_VER  // InstallFailureSignalHandler is not defined windows glog
=======

  // Windows port of glogs doesn't have this function built
#if !defined(_MSC_VER)
>>>>>>> 19724105
  ::google::InstallFailureSignalHandler();
#endif
}

#ifdef CPU_ONLY  // CPU-only Caffe.

Caffe::Caffe()
    : random_generator_(), mode_(Caffe::CPU),
      solver_count_(1), root_solver_(true) { }

Caffe::~Caffe() { }

void Caffe::set_random_seed(const unsigned int seed) {
  // RNG seed
  Get().random_generator_.reset(new RNG(seed));
}

void Caffe::SetDevice(const int device_id) {
  NO_GPU;
}

void Caffe::DeviceQuery() {
  NO_GPU;
}


class Caffe::RNG::Generator {
 public:
  Generator() : rng_(new caffe::rng_t(cluster_seedgen())) {}
  explicit Generator(unsigned int seed) : rng_(new caffe::rng_t(seed)) {}
  caffe::rng_t* rng() { return rng_.get(); }
 private:
  shared_ptr<caffe::rng_t> rng_;
};

Caffe::RNG::RNG() : generator_(new Generator()) { }

Caffe::RNG::RNG(unsigned int seed) : generator_(new Generator(seed)) { }

Caffe::RNG& Caffe::RNG::operator=(const RNG& other) {
  generator_ = other.generator_;
  return *this;
}

void* Caffe::RNG::generator() {
  return static_cast<void*>(generator_->rng());
}

#else  // Normal GPU + CPU Caffe.

Caffe::Caffe()
    : cublas_handle_(NULL), curand_generator_(NULL), random_generator_(),
    mode_(Caffe::CPU), solver_count_(1), root_solver_(true) {
  // Try to create a cublas handler, and report an error if failed (but we will
  // keep the program running as one might just want to run CPU code).
  if (cublasCreate(&cublas_handle_) != CUBLAS_STATUS_SUCCESS) {
    LOG(ERROR) << "Cannot create Cublas handle. Cublas won't be available.";
  }
  // Try to create a curand handler.
  if (curandCreateGenerator(&curand_generator_, CURAND_RNG_PSEUDO_DEFAULT)
      != CURAND_STATUS_SUCCESS ||
      curandSetPseudoRandomGeneratorSeed(curand_generator_, cluster_seedgen())
      != CURAND_STATUS_SUCCESS) {
    LOG(ERROR) << "Cannot create Curand generator. Curand won't be available.";
  }
}

Caffe::~Caffe() {
  if (cublas_handle_) CUBLAS_CHECK(cublasDestroy(cublas_handle_));
  if (curand_generator_) {
    CURAND_CHECK(curandDestroyGenerator(curand_generator_));
  }
}

void Caffe::set_random_seed(const unsigned int seed) {
  // Curand seed
  static bool g_curand_availability_logged = false;
  if (Get().curand_generator_) {
    CURAND_CHECK(curandSetPseudoRandomGeneratorSeed(curand_generator(),
        seed));
    CURAND_CHECK(curandSetGeneratorOffset(curand_generator(), 0));
  } else {
    if (!g_curand_availability_logged) {
        LOG(ERROR) <<
            "Curand not available. Skipping setting the curand seed.";
        g_curand_availability_logged = true;
    }
  }
  // RNG seed
  Get().random_generator_.reset(new RNG(seed));
}

void Caffe::SetDevice(const int device_id) {
  int current_device;
  CUDA_CHECK(cudaGetDevice(&current_device));
  if (current_device == device_id) {
    return;
  }
  // The call to cudaSetDevice must come before any calls to Get, which
  // may perform initialization using the GPU.
  CUDA_CHECK(cudaSetDevice(device_id));
  if (Get().cublas_handle_) CUBLAS_CHECK(cublasDestroy(Get().cublas_handle_));
  if (Get().curand_generator_) {
    CURAND_CHECK(curandDestroyGenerator(Get().curand_generator_));
  }
  CUBLAS_CHECK(cublasCreate(&Get().cublas_handle_));
  CURAND_CHECK(curandCreateGenerator(&Get().curand_generator_,
      CURAND_RNG_PSEUDO_DEFAULT));
  CURAND_CHECK(curandSetPseudoRandomGeneratorSeed(Get().curand_generator_,
      cluster_seedgen()));
}

void Caffe::DeviceQuery() {
  cudaDeviceProp prop;
  int device;
  if (cudaSuccess != cudaGetDevice(&device)) {
    printf("No cuda device present.\n");
    return;
  }
  CUDA_CHECK(cudaGetDeviceProperties(&prop, device));
  LOG(INFO) << "Device id:                     " << device;
  LOG(INFO) << "Major revision number:         " << prop.major;
  LOG(INFO) << "Minor revision number:         " << prop.minor;
  LOG(INFO) << "Name:                          " << prop.name;
  LOG(INFO) << "Total global memory:           " << prop.totalGlobalMem;
  LOG(INFO) << "Total shared memory per block: " << prop.sharedMemPerBlock;
  LOG(INFO) << "Total registers per block:     " << prop.regsPerBlock;
  LOG(INFO) << "Warp size:                     " << prop.warpSize;
  LOG(INFO) << "Maximum memory pitch:          " << prop.memPitch;
  LOG(INFO) << "Maximum threads per block:     " << prop.maxThreadsPerBlock;
  LOG(INFO) << "Maximum dimension of block:    "
      << prop.maxThreadsDim[0] << ", " << prop.maxThreadsDim[1] << ", "
      << prop.maxThreadsDim[2];
  LOG(INFO) << "Maximum dimension of grid:     "
      << prop.maxGridSize[0] << ", " << prop.maxGridSize[1] << ", "
      << prop.maxGridSize[2];
  LOG(INFO) << "Clock rate:                    " << prop.clockRate;
  LOG(INFO) << "Total constant memory:         " << prop.totalConstMem;
  LOG(INFO) << "Texture alignment:             " << prop.textureAlignment;
  LOG(INFO) << "Concurrent copy and execution: "
      << (prop.deviceOverlap ? "Yes" : "No");
  LOG(INFO) << "Number of multiprocessors:     " << prop.multiProcessorCount;
  LOG(INFO) << "Kernel execution timeout:      "
      << (prop.kernelExecTimeoutEnabled ? "Yes" : "No");
  return;
}


class Caffe::RNG::Generator {
 public:
  Generator() : rng_(new caffe::rng_t(cluster_seedgen())) {}
  explicit Generator(unsigned int seed) : rng_(new caffe::rng_t(seed)) {}
  caffe::rng_t* rng() { return rng_.get(); }
 private:
  shared_ptr<caffe::rng_t> rng_;
};

Caffe::RNG::RNG() : generator_(new Generator()) { }

Caffe::RNG::RNG(unsigned int seed) : generator_(new Generator(seed)) { }

Caffe::RNG& Caffe::RNG::operator=(const RNG& other) {
  generator_.reset(other.generator_.get());
  return *this;
}

void* Caffe::RNG::generator() {
  return static_cast<void*>(generator_->rng());
}

const char* cublasGetErrorString(cublasStatus_t error) {
  switch (error) {
  case CUBLAS_STATUS_SUCCESS:
    return "CUBLAS_STATUS_SUCCESS";
  case CUBLAS_STATUS_NOT_INITIALIZED:
    return "CUBLAS_STATUS_NOT_INITIALIZED";
  case CUBLAS_STATUS_ALLOC_FAILED:
    return "CUBLAS_STATUS_ALLOC_FAILED";
  case CUBLAS_STATUS_INVALID_VALUE:
    return "CUBLAS_STATUS_INVALID_VALUE";
  case CUBLAS_STATUS_ARCH_MISMATCH:
    return "CUBLAS_STATUS_ARCH_MISMATCH";
  case CUBLAS_STATUS_MAPPING_ERROR:
    return "CUBLAS_STATUS_MAPPING_ERROR";
  case CUBLAS_STATUS_EXECUTION_FAILED:
    return "CUBLAS_STATUS_EXECUTION_FAILED";
  case CUBLAS_STATUS_INTERNAL_ERROR:
    return "CUBLAS_STATUS_INTERNAL_ERROR";
#if CUDA_VERSION >= 6000
  case CUBLAS_STATUS_NOT_SUPPORTED:
    return "CUBLAS_STATUS_NOT_SUPPORTED";
#endif
#if CUDA_VERSION >= 6050
  case CUBLAS_STATUS_LICENSE_ERROR:
    return "CUBLAS_STATUS_LICENSE_ERROR";
#endif
  }
  return "Unknown cublas status";
}

const char* curandGetErrorString(curandStatus_t error) {
  switch (error) {
  case CURAND_STATUS_SUCCESS:
    return "CURAND_STATUS_SUCCESS";
  case CURAND_STATUS_VERSION_MISMATCH:
    return "CURAND_STATUS_VERSION_MISMATCH";
  case CURAND_STATUS_NOT_INITIALIZED:
    return "CURAND_STATUS_NOT_INITIALIZED";
  case CURAND_STATUS_ALLOCATION_FAILED:
    return "CURAND_STATUS_ALLOCATION_FAILED";
  case CURAND_STATUS_TYPE_ERROR:
    return "CURAND_STATUS_TYPE_ERROR";
  case CURAND_STATUS_OUT_OF_RANGE:
    return "CURAND_STATUS_OUT_OF_RANGE";
  case CURAND_STATUS_LENGTH_NOT_MULTIPLE:
    return "CURAND_STATUS_LENGTH_NOT_MULTIPLE";
  case CURAND_STATUS_DOUBLE_PRECISION_REQUIRED:
    return "CURAND_STATUS_DOUBLE_PRECISION_REQUIRED";
  case CURAND_STATUS_LAUNCH_FAILURE:
    return "CURAND_STATUS_LAUNCH_FAILURE";
  case CURAND_STATUS_PREEXISTING_FAILURE:
    return "CURAND_STATUS_PREEXISTING_FAILURE";
  case CURAND_STATUS_INITIALIZATION_FAILED:
    return "CURAND_STATUS_INITIALIZATION_FAILED";
  case CURAND_STATUS_ARCH_MISMATCH:
    return "CURAND_STATUS_ARCH_MISMATCH";
  case CURAND_STATUS_INTERNAL_ERROR:
    return "CURAND_STATUS_INTERNAL_ERROR";
  }
  return "Unknown curand status";
}

#endif  // CPU_ONLY

}  // namespace caffe<|MERGE_RESOLUTION|>--- conflicted
+++ resolved
@@ -11,7 +11,6 @@
 
 #include "caffe/common.hpp"
 #include "caffe/util/rng.hpp"
-#include "caffe/util/MSVC.hpp"
 
 namespace caffe {
 
@@ -52,13 +51,9 @@
   // Google logging.
   ::google::InitGoogleLogging(*(pargv)[0]);
   // Provide a backtrace on segfault.
-<<<<<<< HEAD
-#ifndef _MSC_VER  // InstallFailureSignalHandler is not defined windows glog
-=======
 
   // Windows port of glogs doesn't have this function built
 #if !defined(_MSC_VER)
->>>>>>> 19724105
   ::google::InstallFailureSignalHandler();
 #endif
 }
