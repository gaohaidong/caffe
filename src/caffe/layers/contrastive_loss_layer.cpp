--- conflicted
+++ resolved
@@ -6,119 +6,120 @@
 
 namespace caffe {
 
-template <typename Dtype>
-void ContrastiveLossLayer<Dtype>::LayerSetUp(
-  const vector<Blob<Dtype>*>& bottom, const vector<Blob<Dtype>*>& top) {
-  LossLayer<Dtype>::LayerSetUp(bottom, top);
-  CHECK_EQ(bottom[0]->channels(), bottom[1]->channels());
-  CHECK_EQ(bottom[0]->height(), 1);
-  CHECK_EQ(bottom[0]->width(), 1);
-  CHECK_EQ(bottom[1]->height(), 1);
-  CHECK_EQ(bottom[1]->width(), 1);
-  CHECK_EQ(bottom[2]->channels(), 1);
-  CHECK_EQ(bottom[2]->height(), 1);
-  CHECK_EQ(bottom[2]->width(), 1);
-  diff_.Reshape(bottom[0]->num(), bottom[0]->channels(), 1, 1);
-  diff_sq_.Reshape(bottom[0]->num(), bottom[0]->channels(), 1, 1);
-  dist_sq_.Reshape(bottom[0]->num(), 1, 1, 1);
-  // vector of ones used to sum along channels
-  summer_vec_.Reshape(bottom[0]->channels(), 1, 1, 1);
-  for (int i = 0; i < bottom[0]->channels(); ++i)
-    summer_vec_.mutable_cpu_data()[i] = Dtype(1);
-}
+  template <typename Dtype>
+  void ContrastiveLossLayer<Dtype>::LayerSetUp(
+    const vector<Blob<Dtype>*>& bottom, const vector<Blob<Dtype>*>& top) {
+    LossLayer<Dtype>::LayerSetUp(bottom, top);
+    CHECK_EQ(bottom[0]->channels(), bottom[1]->channels());
+    CHECK_EQ(bottom[0]->height(), 1);
+    CHECK_EQ(bottom[0]->width(), 1);
+    CHECK_EQ(bottom[1]->height(), 1);
+    CHECK_EQ(bottom[1]->width(), 1);
+    CHECK_EQ(bottom[2]->channels(), 1);
+    CHECK_EQ(bottom[2]->height(), 1);
+    CHECK_EQ(bottom[2]->width(), 1);
+    diff_.Reshape(bottom[0]->num(), bottom[0]->channels(), 1, 1);
+    diff_sq_.Reshape(bottom[0]->num(), bottom[0]->channels(), 1, 1);
+    dist_sq_.Reshape(bottom[0]->num(), 1, 1, 1);
+    // vector of ones used to sum along channels
+    summer_vec_.Reshape(bottom[0]->channels(), 1, 1, 1);
+    for (int i = 0; i < bottom[0]->channels(); ++i)
+      summer_vec_.mutable_cpu_data()[i] = Dtype(1);
+  }
 
-template <typename Dtype>
-void ContrastiveLossLayer<Dtype>::Forward_cpu(
+  template <typename Dtype>
+  void ContrastiveLossLayer<Dtype>::Forward_cpu(
     const vector<Blob<Dtype>*>& bottom,
     const vector<Blob<Dtype>*>& top) {
-  int count = bottom[0]->count();
-  caffe_sub(
+    int count = bottom[0]->count();
+    caffe_sub(
       count,
       bottom[0]->cpu_data(),  // a
       bottom[1]->cpu_data(),  // b
       diff_.mutable_cpu_data());  // a_i-b_i
-  const int channels = bottom[0]->channels();
-  Dtype margin = this->layer_param_.contrastive_loss_param().margin();
-  bool legacy_version =
+    const int channels = bottom[0]->channels();
+    Dtype margin = this->layer_param_.contrastive_loss_param().margin();
+    bool legacy_version =
       this->layer_param_.contrastive_loss_param().legacy_version();
-  Dtype loss(0.0);
-  for (int i = 0; i < bottom[0]->num(); ++i) {
-    dist_sq_.mutable_cpu_data()[i] = caffe_cpu_dot(channels,
+    Dtype loss(0.0);
+    for (int i = 0; i < bottom[0]->num(); ++i) {
+      dist_sq_.mutable_cpu_data()[i] = caffe_cpu_dot(channels,
         diff_.cpu_data() + (i*channels), diff_.cpu_data() + (i*channels));
-    if (static_cast<int>(bottom[2]->cpu_data()[i])) {  // similar pairs
-      loss += dist_sq_.cpu_data()[i];
-    } else {  // dissimilar pairs
-      if (legacy_version) {
-        loss += std::max(margin - dist_sq_.cpu_data()[i], Dtype(0.0));
-      } else {
-<<<<<<< HEAD
-		  Dtype dist = std::max<Dtype>(margin - sqrt(dist_sq_.cpu_data()[i]), 0.0);
-=======
-        Dtype dist = std::max<Dtype>(margin - sqrt(dist_sq_.cpu_data()[i]),
-          Dtype(0.0));
->>>>>>> 79539180
-        loss += dist*dist;
+      if (static_cast<int>(bottom[2]->cpu_data()[i])) {  // similar pairs
+        loss += dist_sq_.cpu_data()[i];
+      }
+      else {  // dissimilar pairs
+        if (legacy_version) {
+          loss += std::max(margin - dist_sq_.cpu_data()[i], Dtype(0.0));
+        }
+        else {
+          Dtype dist = std::max<Dtype>(margin - sqrt(dist_sq_.cpu_data()[i]),
+            Dtype(0.0));
+          loss += dist*dist;
+        }
       }
     }
+    loss = loss / static_cast<Dtype>(bottom[0]->num()) / Dtype(2);
+    top[0]->mutable_cpu_data()[0] = loss;
   }
-  loss = loss / static_cast<Dtype>(bottom[0]->num()) / Dtype(2);
-  top[0]->mutable_cpu_data()[0] = loss;
-}
 
-template <typename Dtype>
-void ContrastiveLossLayer<Dtype>::Backward_cpu(const vector<Blob<Dtype>*>& top,
+  template <typename Dtype>
+  void ContrastiveLossLayer<Dtype>::Backward_cpu(const vector<Blob<Dtype>*>& top,
     const vector<bool>& propagate_down, const vector<Blob<Dtype>*>& bottom) {
-  Dtype margin = this->layer_param_.contrastive_loss_param().margin();
-  bool legacy_version =
+    Dtype margin = this->layer_param_.contrastive_loss_param().margin();
+    bool legacy_version =
       this->layer_param_.contrastive_loss_param().legacy_version();
-  for (int i = 0; i < 2; ++i) {
-    if (propagate_down[i]) {
-      const Dtype sign = (i == 0) ? 1 : -1;
-      const Dtype alpha = sign * top[0]->cpu_diff()[0] /
+    for (int i = 0; i < 2; ++i) {
+      if (propagate_down[i]) {
+        const Dtype sign = (i == 0) ? 1 : -1;
+        const Dtype alpha = sign * top[0]->cpu_diff()[0] /
           static_cast<Dtype>(bottom[i]->num());
-      int num = bottom[i]->num();
-      int channels = bottom[i]->channels();
-      for (int j = 0; j < num; ++j) {
-        Dtype* bout = bottom[i]->mutable_cpu_diff();
-        if (static_cast<int>(bottom[2]->cpu_data()[j])) {  // similar pairs
-          caffe_cpu_axpby(
+        int num = bottom[i]->num();
+        int channels = bottom[i]->channels();
+        for (int j = 0; j < num; ++j) {
+          Dtype* bout = bottom[i]->mutable_cpu_diff();
+          if (static_cast<int>(bottom[2]->cpu_data()[j])) {  // similar pairs
+            caffe_cpu_axpby(
               channels,
               alpha,
               diff_.cpu_data() + (j*channels),
               Dtype(0.0),
               bout + (j*channels));
-        } else {  // dissimilar pairs
-          Dtype mdist(0.0);
-          Dtype beta(0.0);
-          if (legacy_version) {
-            mdist = margin - dist_sq_.cpu_data()[j];
-            beta = -alpha;
-          } else {
-            Dtype dist = sqrt(dist_sq_.cpu_data()[j]);
-            mdist = margin - dist;
-            beta = -alpha * mdist / (dist + Dtype(1e-4));
           }
-          if (mdist > Dtype(0.0)) {
-            caffe_cpu_axpby(
+          else {  // dissimilar pairs
+            Dtype mdist(0.0);
+            Dtype beta(0.0);
+            if (legacy_version) {
+              mdist = margin - dist_sq_.cpu_data()[j];
+              beta = -alpha;
+            }
+            else {
+              Dtype dist = sqrt(dist_sq_.cpu_data()[j]);
+              mdist = margin - dist;
+              beta = -alpha * mdist / (dist + Dtype(1e-4));
+            }
+            if (mdist > Dtype(0.0)) {
+              caffe_cpu_axpby(
                 channels,
                 beta,
                 diff_.cpu_data() + (j*channels),
                 Dtype(0.0),
                 bout + (j*channels));
-          } else {
-            caffe_set(channels, Dtype(0), bout + (j*channels));
+            }
+            else {
+              caffe_set(channels, Dtype(0), bout + (j*channels));
+            }
           }
         }
       }
     }
   }
-}
 
 #ifdef CPU_ONLY
-STUB_GPU(ContrastiveLossLayer);
+  STUB_GPU(ContrastiveLossLayer);
 #endif
 
-INSTANTIATE_CLASS(ContrastiveLossLayer);
-REGISTER_LAYER_CLASS(ContrastiveLoss);
+  INSTANTIATE_CLASS(ContrastiveLossLayer);
+  REGISTER_LAYER_CLASS(ContrastiveLoss);
 
 }  // namespace caffe