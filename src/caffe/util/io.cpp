--- conflicted
+++ resolved
@@ -1,13 +1,9 @@
-<<<<<<< HEAD
-﻿#include <fcntl.h>
-=======
 #include <fcntl.h>
 
 #if defined(_MSC_VER)
 #include <io.h>
 #endif
 
->>>>>>> 19724105
 #include <google/protobuf/io/coded_stream.h>
 #include <google/protobuf/io/zero_copy_stream_impl.h>
 #include <google/protobuf/text_format.h>
@@ -28,11 +24,6 @@
 #include "caffe/proto/caffe.pb.h"
 #include "caffe/util/io.hpp"
 
-#ifdef _MSC_VER
-#include <io.h>
-#define open _open
-#endif
-
 const int kProtoReadBytesLimit = INT_MAX;  // Max size of 2 GB minus 1 byte.
 
 namespace caffe {
@@ -51,11 +42,7 @@
   FileInputStream* input = new FileInputStream(fd);
   bool success = google::protobuf::TextFormat::Parse(input, proto);
   delete input;
-#ifdef _MSC_VER 
-  _close(fd);
-#else
   close(fd);
-#endif
   return success;
 }
 
@@ -64,29 +51,15 @@
   FileOutputStream* output = new FileOutputStream(fd);
   CHECK(google::protobuf::TextFormat::Print(proto, output));
   delete output;
-#ifdef _MSC_VER 
-  _close(fd);
-#else
   close(fd);
-#endif
 }
 
 bool ReadProtoFromBinaryFile(const char* filename, Message* proto) {
-<<<<<<< HEAD
-#ifdef _MSC_VER
-  //When loading a binary file in Windows, you have to specify that it’s binary
-  int flags = O_RDONLY | O_BINARY; 
-#else
-  int flags = O_RDONLY;
-#endif
-  int fd = open(filename, flags);
-=======
 #if defined (_MSC_VER)  // for MSC compiler binary flag needs to be specified
   int fd = open(filename, O_RDONLY | O_BINARY);
 #else
   int fd = open(filename, O_RDONLY);
 #endif
->>>>>>> 19724105
   CHECK_NE(fd, -1) << "File not found: " << filename;
   ZeroCopyInputStream* raw_input = new FileInputStream(fd);
   CodedInputStream* coded_input = new CodedInputStream(raw_input);
@@ -96,11 +69,7 @@
 
   delete coded_input;
   delete raw_input;
-#ifdef _MSC_VER 
-  _close(fd);
-#else
   close(fd);
-#endif
   return success;
 }
 
