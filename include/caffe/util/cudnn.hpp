#ifndef CAFFE_UTIL_CUDNN_H_
#define CAFFE_UTIL_CUDNN_H_
#ifdef USE_CUDNN

#include <cudnn.h>

#include "caffe/common.hpp"
#include "caffe/proto/caffe.pb.h"

#define CUDNN_VERSION_MIN(major, minor, patch) \
    (CUDNN_VERSION >= (major * 1000 + minor * 100 + patch))

#define CUDNN_CHECK(condition) \
  do { \
    cudnnStatus_t status = condition; \
    CHECK_EQ(status, CUDNN_STATUS_SUCCESS) << " "\
      << cudnnGetErrorString(status); \
  } while (0)

<<<<<<< HEAD
inline const char* CUDNNWINAPI cudnnGetErrorString(cudnnStatus_t status) {
=======
#if !defined (_MSC_VER)
inline const char* cudnnGetErrorString(cudnnStatus_t status) {
>>>>>>> 19724105
  switch (status) {
    case CUDNN_STATUS_SUCCESS:
      return "CUDNN_STATUS_SUCCESS";
    case CUDNN_STATUS_NOT_INITIALIZED:
      return "CUDNN_STATUS_NOT_INITIALIZED";
    case CUDNN_STATUS_ALLOC_FAILED:
      return "CUDNN_STATUS_ALLOC_FAILED";
    case CUDNN_STATUS_BAD_PARAM:
      return "CUDNN_STATUS_BAD_PARAM";
    case CUDNN_STATUS_INTERNAL_ERROR:
      return "CUDNN_STATUS_INTERNAL_ERROR";
    case CUDNN_STATUS_INVALID_VALUE:
      return "CUDNN_STATUS_INVALID_VALUE";
    case CUDNN_STATUS_ARCH_MISMATCH:
      return "CUDNN_STATUS_ARCH_MISMATCH";
    case CUDNN_STATUS_MAPPING_ERROR:
      return "CUDNN_STATUS_MAPPING_ERROR";
    case CUDNN_STATUS_EXECUTION_FAILED:
      return "CUDNN_STATUS_EXECUTION_FAILED";
    case CUDNN_STATUS_NOT_SUPPORTED:
      return "CUDNN_STATUS_NOT_SUPPORTED";
    case CUDNN_STATUS_LICENSE_ERROR:
      return "CUDNN_STATUS_LICENSE_ERROR";
  }
  return "Unknown cudnn status";
}
#endif

namespace caffe {

namespace cudnn {

template <typename Dtype> class dataType;
template<> class dataType<float>  {
 public:
  static const cudnnDataType_t type = CUDNN_DATA_FLOAT;
  static float oneval, zeroval;
  static const void *one, *zero;
};
template<> class dataType<double> {
 public:
  static const cudnnDataType_t type = CUDNN_DATA_DOUBLE;
  static double oneval, zeroval;
  static const void *one, *zero;
};

template <typename Dtype>
inline void createTensor4dDesc(cudnnTensorDescriptor_t* desc) {
  CUDNN_CHECK(cudnnCreateTensorDescriptor(desc));
}

template <typename Dtype>
inline void setTensor4dDesc(cudnnTensorDescriptor_t* desc,
    int n, int c, int h, int w,
    int stride_n, int stride_c, int stride_h, int stride_w) {
  CUDNN_CHECK(cudnnSetTensor4dDescriptorEx(*desc, dataType<Dtype>::type,
        n, c, h, w, stride_n, stride_c, stride_h, stride_w));
}

template <typename Dtype>
inline void setTensor4dDesc(cudnnTensorDescriptor_t* desc,
    int n, int c, int h, int w) {
  const int stride_w = 1;
  const int stride_h = w * stride_w;
  const int stride_c = h * stride_h;
  const int stride_n = c * stride_c;
  setTensor4dDesc<Dtype>(desc, n, c, h, w,
                         stride_n, stride_c, stride_h, stride_w);
}

template <typename Dtype>
inline void createFilterDesc(cudnnFilterDescriptor_t* desc,
    int n, int c, int h, int w) {
  CUDNN_CHECK(cudnnCreateFilterDescriptor(desc));
  CUDNN_CHECK(cudnnSetFilter4dDescriptor(*desc, dataType<Dtype>::type,
      n, c, h, w));
}

template <typename Dtype>
inline void createConvolutionDesc(cudnnConvolutionDescriptor_t* conv) {
  CUDNN_CHECK(cudnnCreateConvolutionDescriptor(conv));
}

template <typename Dtype>
inline void setConvolutionDesc(cudnnConvolutionDescriptor_t* conv,
    cudnnTensorDescriptor_t bottom, cudnnFilterDescriptor_t filter,
    int pad_h, int pad_w, int stride_h, int stride_w) {
  CUDNN_CHECK(cudnnSetConvolution2dDescriptor(*conv,
      pad_h, pad_w, stride_h, stride_w, 1, 1, CUDNN_CROSS_CORRELATION));
}

template <typename Dtype>
inline void createPoolingDesc(cudnnPoolingDescriptor_t* pool_desc,
    PoolingParameter_PoolMethod poolmethod, cudnnPoolingMode_t* mode,
    int h, int w, int pad_h, int pad_w, int stride_h, int stride_w) {
  switch (poolmethod) {
  case PoolingParameter_PoolMethod_MAX:
    *mode = CUDNN_POOLING_MAX;
    break;
  case PoolingParameter_PoolMethod_AVE:
    *mode = CUDNN_POOLING_AVERAGE_COUNT_INCLUDE_PADDING;
    break;
  default:
    LOG(FATAL) << "Unknown pooling method.";
  }
  CUDNN_CHECK(cudnnCreatePoolingDescriptor(pool_desc));
  CUDNN_CHECK(cudnnSetPooling2dDescriptor(*pool_desc, *mode, h, w,
        pad_h, pad_w, stride_h, stride_w));
}

}  // namespace cudnn

}  // namespace caffe

#endif  // USE_CUDNN
#endif  // CAFFE_UTIL_CUDNN_H_<|MERGE_RESOLUTION|>--- conflicted
+++ resolved
@@ -17,12 +17,8 @@
       << cudnnGetErrorString(status); \
   } while (0)
 
-<<<<<<< HEAD
-inline const char* CUDNNWINAPI cudnnGetErrorString(cudnnStatus_t status) {
-=======
 #if !defined (_MSC_VER)
 inline const char* cudnnGetErrorString(cudnnStatus_t status) {
->>>>>>> 19724105
   switch (status) {
     case CUDNN_STATUS_SUCCESS:
       return "CUDNN_STATUS_SUCCESS";
